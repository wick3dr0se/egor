--- conflicted
+++ resolved
@@ -1,4 +1,6 @@
-use std::collections::HashMap;
+#![allow(dead_code)]
+
+use std::{collections::HashMap, fs::read_to_string, path::Path};
 
 use image::GenericImageView;
 use serde::Deserialize;
@@ -49,14 +51,9 @@
 }
 
 impl TiledMap {
-<<<<<<< HEAD
-    pub fn load(json_data: &str) -> Self {
-        from_str(json_data).expect("parse Tiled JSON")
-=======
     pub fn load(path: &str) -> Self {
         let raw = crate::ASSETS_DIR.get_file(path).expect("TileMap exists").contents_utf8().expect("read Tiled JSON");
         from_str(&raw).expect("parse Tiled JSON")
->>>>>>> 5c3ee459
     }
 
     pub fn tile_size(&self) -> (f32, f32) {
@@ -74,7 +71,7 @@
         )
     }
 
-    /// iterate every non‑empty tile (x,y,gid) that overlaps `rect`
+    /// iterate every non‑empty tile (x,y,gid) that overlaps `rect``
     pub fn visible_tiles(
         &self,
         layer: &TiledLayer,
@@ -115,27 +112,23 @@
 }
 
 impl EgorMap {
-    pub fn new(json_data: &str) -> Self {
+    pub fn new(path: &str) -> Self {
         Self {
-            tiled: TiledMap::load(json_data),
+            tiled: TiledMap::load(path),
             sets: HashMap::new(),
         }
     }
 
-    pub fn load_tileset(&mut self, gfx: &mut Graphics, bytes: &[u8], name: &str) {
+    pub fn load(&mut self, gfx: &mut Graphics) {
         for ts in &self.tiled.tilesets {
             let (Some(img), Some(tw), Some(th)) = (&ts.image, ts.tilewidth, ts.tileheight) else {
                 continue;
             };
 
-            // Match by filename only (ignore path)
-            let img_name = img.rsplit('/').next().unwrap_or(img);
-            if img_name != name {
-                continue;
-            }
+            let bytes = std::fs::read(Path::new("assets").join(img)).expect("read atlas png");
+            let tex_id = gfx.load_texture(&bytes);
 
-            let tex_id = gfx.load_texture(bytes);
-            let (aw, ah) = image::load_from_memory(bytes).unwrap().dimensions();
+            let (aw, ah) = image::load_from_memory(&bytes).unwrap().dimensions();
 
             self.sets.insert(
                 ts.firstgid,
