--- conflicted
+++ resolved
@@ -1,10 +1,10 @@
 mod animation;
 mod tilemap;
 
-use rand::Rng;
+use rand::{Rng, RngCore};
 
 use egor::{
-    app::{App, egui::Window},
+    app::App,
     input::{KeyCode, MouseButton},
     math::{Rect, Vec2, vec2},
     render::Color,
@@ -62,6 +62,8 @@
     fire_rate: f32,
     spread: usize,
     game_over: bool,
+    zombie_image: image::ImageBuffer<image::Rgba<u8>, Vec<u8>>,
+    time_since_recolor: f32,
 }
 
 fn spawn_wave(position: Vec2, count: usize, speed: (f32, f32), hp: f32) -> Vec<Zombie> {
@@ -98,6 +100,14 @@
         .collect()
 }
 
+fn recolor_image(im: &mut image::ImageBuffer<image::Rgba<u8>, Vec<u8>>) {
+    let mut rgb = [0u8; 3];
+    rand::thread_rng().fill_bytes(&mut rgb);
+    for p in im.pixels_mut() {
+        p.0[..3].copy_from_slice(&rgb);
+    }
+}
+
 fn handle_bullet_hits(bullets: &mut Vec<Bullet>, enemies: &mut Vec<Zombie>, player: Vec2) -> usize {
     let mut kills = 0;
     bullets.retain(|b| {
@@ -134,20 +144,16 @@
         web_log!("Starting Egor Shooter Demo (WebAssembly)");
     }
     let mut state = GameState {
-<<<<<<< HEAD
-        map: EgorMap::new(include_str!("../assets/map.json")),
-=======
         map: EgorMap::new("map.json"),
->>>>>>> 5c3ee459
         player: Soldier {
             rect: Rect::new(Vec2::ZERO, Vec2::splat(PLAYER_SIZE)),
             hp: 100.0,
             flash: 0.0,
         },
-        player_anim: SpriteAnim::new(3, 6, 17, 0.2),
+        player_anim: SpriteAnim::new(1, 17, 17, 0.2),
         player_tex: 0,
         enemies: spawn_wave(Vec2::ZERO, 5, (50.0, 125.0), 1.0),
-        enemy_anim: SpriteAnim::new(2, 6, 11, 0.2),
+        enemy_anim: SpriteAnim::new(1, 11, 11, 0.2),
         enemy_tex: 0,
         bullets: vec![],
         wave: 1,
@@ -157,15 +163,12 @@
         fire_rate: 2.0,
         spread: 1,
         game_over: false,
-<<<<<<< HEAD
-=======
         zombie_image: image::load_from_memory(
             ASSETS_DIR.get_file("zombie.png").unwrap().contents(),
         )
         .unwrap()
         .to_rgba8(),
         time_since_recolor: 0.0,
->>>>>>> 5c3ee459
     };
 
     #[cfg(not(target_arch = "wasm32"))]
@@ -178,6 +181,7 @@
     }
     App::new()
         .title("Egor Shooter Demo")
+        .vsync(false)
         .on_quit(|| {
             #[cfg(not(target_arch = "wasm32"))]
             {
@@ -188,28 +192,13 @@
                 web_log!("Ending Egor Shooter Demo (WebAssembly)");
             }
         })
-        .run(move |gfx, input, timer, ui| {
+        .run(move |gfx, input, timer| {
             if timer.frame == 0 {
-<<<<<<< HEAD
-                state.map.load_tileset(
-                    gfx,
-                    include_bytes!("../assets/otsp_tiles_01.png"),
-                    "otsp_tiles_01.png",
-                );
-                state.map.load_tileset(
-                    gfx,
-                    include_bytes!("../assets/otsp_walls_01.png"),
-                    "otsp_walls_01.png",
-                );
-                state.player_tex = gfx.load_texture(include_bytes!("../assets/soldier.png"));
-                state.enemy_tex = gfx.load_texture(include_bytes!("../assets/zombie.png"));
-=======
                 state.map.load(gfx);
                 state.player_tex =
                     gfx.load_texture(ASSETS_DIR.get_file("soldier.png").unwrap().contents());
                 state.enemy_tex =
                     gfx.load_texture(ASSETS_DIR.get_file("zombie.png").unwrap().contents());
->>>>>>> 5c3ee459
                 return;
             }
 
@@ -266,6 +255,18 @@
                 b.rect.translate(b.vel * timer.delta);
                 let angle = b.vel.y.atan2(b.vel.x);
                 gfx.rect().with(&b.rect).rotate(angle).color(Color::BLUE);
+            }
+
+            state.time_since_recolor += timer.delta;
+            if state.time_since_recolor > 1.0 {
+                state.time_since_recolor = 0.0;
+                recolor_image(&mut state.zombie_image);
+                gfx.update_texture_raw(
+                    state.enemy_tex,
+                    state.zombie_image.width(),
+                    state.zombie_image.height(),
+                    &state.zombie_image,
+                );
             }
 
             state.enemy_anim.update(timer.delta);
@@ -335,13 +336,15 @@
                 );
             }
 
-            Window::new("Debug").show(ui, |ui| {
-                ui.label(format!("FPS: {}", timer.fps));
-                ui.label(format!("Wave: {}", state.wave));
-                ui.label(format!("Zombies killed: {}", state.kills));
-                ui.label(format!("HP: {:.0}", state.player.hp));
-                ui.label(format!("Fire rate: {:.1}/s", state.fire_rate));
-                ui.label(format!("Bullet Spread: {}", state.spread));
-            });
+            gfx.text(&format!("FPS: {}", timer.fps)).at((10.0, 10.0));
+            gfx.text(&format!("Wave: {}", state.wave)).at((10.0, 50.0));
+            gfx.text(&format!("Zombies killed: {}", state.kills))
+                .at((10.0, 70.0));
+            gfx.text(&format!("HP: {:.0}", state.player.hp))
+                .at((10.0, 90.0));
+            gfx.text(&format!("Fire rate: {:.1}/s", state.fire_rate))
+                .at((10.0, 110.0));
+            gfx.text(&format!("Bullet Spread: {}", state.spread))
+                .at((10.0, 130.0));
         });
 }